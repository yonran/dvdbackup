--- conflicted
+++ resolved
@@ -8,13 +8,8 @@
 "Project-Id-Version: dvdbackup\n"
 "Report-Msgid-Bugs-To: dvdbackup-translators@lists.sourceforge.net\n"
 "POT-Creation-Date: 2010-09-26 01:20+0200\n"
-<<<<<<< HEAD
-"PO-Revision-Date: 2010-09-10 19:59+0000\n"
-"Last-Translator: Oscar Cerón Suárez <oscsou@ymail.com>\n"
-=======
 "PO-Revision-Date: 2011-06-01 02:46+0000\n"
 "Last-Translator: Ab aeterno <Unknown>\n"
->>>>>>> c47cc7d9
 "Language-Team: Spanish <es@li.org>\n"
 "Language: es\n"
 "MIME-Version: 1.0\n"
@@ -23,7 +18,6 @@
 "Plural-Forms: nplurals=2; plural=n != 1;\n"
 "X-Launchpad-Export-Date: 2011-06-02 04:35+0000\n"
 "X-Generator: Launchpad (build 12959)\n"
-"Language: es\n"
 
 #: src/dvdbackup.c:238
 #, c-format
@@ -123,11 +117,7 @@
 #: src/dvdbackup.c:905
 #, c-format
 msgid "Copying %s: %.0f%% done (%.0f/%.0f MiB)"
-<<<<<<< HEAD
-msgstr ""
-=======
 msgstr "Copiando %s: %.0f%% completado (%.0f/%.0f MiB)"
->>>>>>> c47cc7d9
 
 #: src/dvdbackup.c:952
 #, c-format
@@ -205,14 +195,8 @@
 msgstr "archivo de menú"
 
 #: src/dvdbackup.c:1109
-<<<<<<< HEAD
-#, fuzzy
-msgid "menu"
-msgstr "archivo de menú"
-=======
 msgid "menu"
 msgstr "menú"
->>>>>>> c47cc7d9
 
 #: src/dvdbackup.c:1146
 #, c-format
@@ -245,11 +229,7 @@
 #: src/dvdbackup.c:1279
 #, c-format
 msgid "Title, part %i/%i"
-<<<<<<< HEAD
-msgstr ""
-=======
 msgstr "Título, parte %i/%i"
->>>>>>> c47cc7d9
 
 #: src/dvdbackup.c:1303 src/main.c:373
 #, c-format
