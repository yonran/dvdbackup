# French translation for dvdbackup
# Copyright (c) 2008 Rosetta Contributors and Canonical Ltd 2008
# This file is distributed under the same license as the dvdbackup package.
# FIRST AUTHOR <EMAIL@ADDRESS>, 2008.
#
msgid ""
msgstr ""
"Project-Id-Version: dvdbackup\n"
"Report-Msgid-Bugs-To: dvdbackup-translators@lists.sourceforge.net\n"
"POT-Creation-Date: 2010-09-26 01:20+0200\n"
<<<<<<< HEAD
"PO-Revision-Date: 2010-08-14 20:12+0000\n"
=======
"PO-Revision-Date: 2010-12-20 19:29+0000\n"
>>>>>>> c47cc7d9
"Last-Translator: cenwen <eolinwen@gmail.com>\n"
"Language-Team: French <fr@li.org>\n"
"Language: fr\n"
"MIME-Version: 1.0\n"
"Content-Type: text/plain; charset=UTF-8\n"
"Content-Transfer-Encoding: 8bit\n"
"Plural-Forms: nplurals=2; plural=n > 1;\n"
"X-Launchpad-Export-Date: 2010-12-21 13:26+0000\n"
"X-Generator: Launchpad (build Unknown)\n"
"Language: fr\n"

#: src/dvdbackup.c:238
#, c-format
msgid "Do not try to copy chapters from the VMG domain; there are none.\n"
msgstr ""
"N'essayez pas de copier des chapitres du domaine VMG, il n'y en a aucun.\n"

#: src/dvdbackup.c:249
#, c-format
msgid "Out of memory copying %s\n"
msgstr "Manque de mémoire lors de la copie de %s\n"

#: src/dvdbackup.c:259 src/dvdbackup.c:320 src/dvdbackup.c:1019
#: src/dvdbackup.c:1101 src/dvdbackup.c:1182 src/dvdbackup.c:1192
#, c-format
msgid "Error creating %s\n"
msgstr "Erreur lors de la création de %s\n"

#: src/dvdbackup.c:270 src/dvdbackup.c:1026
#, c-format
msgid "Failed opening TITLE VOB\n"
msgstr "Impossible d'ouvrir TITLE VOB\n"

#: src/dvdbackup.c:290
#, c-format
msgid "Error reading MENU VOB: %d != %d\n"
msgstr "Erreur de lecture MENU VOB: %d != %d\n"

#: src/dvdbackup.c:297
#, c-format
msgid "DVDReadBlocks read %d blocks of %d blocks\n"
msgstr "%d blocs sur %d lus par DVDReadBlocks\n"

#: src/dvdbackup.c:300
#, c-format
msgid "Error writing TITLE VOB\n"
msgstr "Erreur d'écriture TITRE VOB\n"

#: src/dvdbackup.c:424
#, c-format
msgid "Cannot open VMG info.\n"
msgstr "Impossible d'ouvrir les INFOS VMG\n"

#: src/dvdbackup.c:438
#, c-format
msgid "Out of memory creating titles info structure\n"
msgstr ""
"Manque de mémoire lors de la création de la structure des infos titres\n"

#: src/dvdbackup.c:472
#, c-format
msgid "Out of memory creating arrays for titles info\n"
msgstr ""
"Manque de mémoire lors de la création des tableaux pour les infos titres\n"

#: src/dvdbackup.c:608
#, c-format
msgid ""
"You have encountered a very special DVD; please send a bug report along with "
"all IFO files from this title\n"
msgstr ""
"Vous avez utilisé un DVD très spécial ; s'il vous plaît, envoyer un rapport "
"de bogue avec tous les fichiers IFO de ce titre\n"

#: src/dvdbackup.c:843
#, c-format
msgid "Error reading %s at block %d\n"
msgstr "Erreur de lecture %s sur %d blocs\n"

#: src/dvdbackup.c:845
#, c-format
msgid "Error reading %s at block %d, read error returned\n"
msgstr "Erreur de lecture du %s sur %d blocs, Erreur de lecture !\n"

#: src/dvdbackup.c:855
#, c-format
msgid "Error writing %s.\n"
msgstr "Erreur d'écriture %s.\n"

#: src/dvdbackup.c:876
#, c-format
msgid "aborting\n"
msgstr "Annuler !\n"

#: src/dvdbackup.c:881
#, c-format
msgid "padding single block\n"
msgstr "Remplissage d'un bloc unique\n"

#: src/dvdbackup.c:886
#, c-format
msgid "padding %d blocks\n"
msgstr "Remplissage de %d blocs\n"

#: src/dvdbackup.c:891
#, c-format
msgid "Error writing %s (padding)\n"
msgstr "Erreur en écrivant %s (remplissage)\n"

#: src/dvdbackup.c:905
#, c-format
msgid "Copying %s: %.0f%% done (%.0f/%.0f MiB)"
<<<<<<< HEAD
msgstr ""
=======
msgstr "Copie en cours %s: %.0f%% fait (%.0f/%.0f MiB)"
>>>>>>> c47cc7d9

#: src/dvdbackup.c:952
#, c-format
msgid "Failed num title test\n"
msgstr "Echec du test num. de titre\n"

#: src/dvdbackup.c:957
#, c-format
msgid "Failed vob test\n"
msgstr "Echec du test vob\n"

#: src/dvdbackup.c:962
#, c-format
msgid "Failed vob 1 size test\n"
msgstr "Echec du test de taille pour vob 1\n"

#: src/dvdbackup.c:965
#, c-format
msgid "Failed vob %d test\n"
msgstr "Echec du test vob %d\n"

#: src/dvdbackup.c:970 src/dvdbackup.c:992
#, c-format
msgid ""
"The Title VOB number %d of title set %d does not have a valid DVD size\n"
msgstr ""
"Le titre VOB numéro %d du groupe de titres %d  ne possède pas une taille de "
"DVD valide\n"

#: src/dvdbackup.c:980
#, c-format
msgid "Do not try to copy a Title VOB from the VMG domain; there are none.\n"
msgstr ""
"N'essayez pas de copier un titre VOB du domaine VMG, il n'y en a aucun.\n"

#. TRANSLATORS: The sentence starts with "The title file %s exists[...]"
#. TRANSLATORS: The sentence starts with "The menu file %s exists[...]"
#. TRANSLATORS: The sentence starts with "The IFO file %s exists[...]"
#. TRANSLATORS: The sentence starts with "The BUP file %s exists[...]"
#: src/dvdbackup.c:1005 src/dvdbackup.c:1085 src/dvdbackup.c:1163
#: src/dvdbackup.c:1173
#, c-format
msgid "The %s %s exists; will try to overwrite it.\n"
msgstr "Le %s %s existe déjà, il sera remplacé si possible.\n"

#: src/dvdbackup.c:1005 src/dvdbackup.c:1008
msgid "title file"
msgstr "fichier titre"

#. TRANSLATORS: The sentence starts with "The title file %s is not valid[...]"
#. TRANSLATORS: The sentence starts with "The menu file %s is not valid[...]"
#. TRANSLATORS: The sentence starts with "The IFO file %s is not valid[...]"
#. TRANSLATORS: The sentence starts with "The BUP file %s is not valid[...]"
#: src/dvdbackup.c:1008 src/dvdbackup.c:1088 src/dvdbackup.c:1166
#: src/dvdbackup.c:1176
#, c-format
msgid "The %s %s is not valid, it may be a directory.\n"
msgstr "Le %s %s n'est pas valide, il s'agit peut-être d'un répertoire.\n"

#: src/dvdbackup.c:1012 src/dvdbackup.c:1093
#, c-format
msgid "Error opening %s\n"
msgstr "Erreur à l'ouverture de %s\n"

#: src/dvdbackup.c:1071
#, c-format
msgid ""
"Warning: The Menu VOB of title set %d (%s) does not have a valid DVD size.\n"
msgstr ""
"Attention : le menu VOB du l'ensemble de titres %d (%s) n'a pas une taille "
"de DVD valide.\n"

#: src/dvdbackup.c:1076
#, c-format
msgid "Failed opening %s\n"
msgstr "Echec de l'ouverture de %s\n"

#: src/dvdbackup.c:1085 src/dvdbackup.c:1088
msgid "menu file"
msgstr "fichier de menu"

#: src/dvdbackup.c:1109
<<<<<<< HEAD
#, fuzzy
msgid "menu"
msgstr "fichier de menu"
=======
msgid "menu"
msgstr "menu"
>>>>>>> c47cc7d9

#: src/dvdbackup.c:1146
#, c-format
msgid "The IFO of title set %d does not have a valid DVD size\n"
msgstr "L'IFO du groupe de titres %d ne possède pas une taille de DVD valide\n"

#: src/dvdbackup.c:1163 src/dvdbackup.c:1166
msgid "IFO file"
msgstr "fichier IFO"

#: src/dvdbackup.c:1173 src/dvdbackup.c:1176
msgid "BUP file"
msgstr "fichier BUP"

#: src/dvdbackup.c:1204
#, c-format
msgid "Failed opening IFO for title set %d\n"
msgstr "Impossible d'ouvrir l'IFO pour le groupe de titres n°%d\n"

#: src/dvdbackup.c:1226
#, c-format
msgid "Error reading IFO for title set %d\n"
msgstr "Echec lors de la lecture de l'IFO pour le groupe de titres n°%d\n"

#: src/dvdbackup.c:1236 src/dvdbackup.c:1245
#, c-format
msgid "Error writing %s\n"
msgstr "Echec lors de l'écriture de %s\n"

#: src/dvdbackup.c:1279
#, c-format
msgid "Title, part %i/%i"
<<<<<<< HEAD
msgstr ""
=======
msgstr "Titre, chapitre %i/%i"
>>>>>>> c47cc7d9

#: src/dvdbackup.c:1303 src/main.c:373
#, c-format
msgid "Cannot open specified device %s - check your DVD device\n"
msgstr ""
"Impossible d'ouvrir le périphérique spécifié : %s - Vérifiez votre "
"périphérique DVD\n"

#: src/dvdbackup.c:1311
#, c-format
msgid "Cannot seek DVD device %s - check your DVD device\n"
msgstr ""
"Impossible de parcourir le périphérique DVD %s - Vérifiez votre périphérique "
"DVD\n"

#: src/dvdbackup.c:1318
#, c-format
msgid "Cannot read title from DVD device %s\n"
msgstr "Impossible de lire le titre à partir du périphérique DVD %s\n"

#: src/dvdbackup.c:1428
#, c-format
msgid "Cannot open Video Manager (VMG) info.\n"
msgstr "Impossible d'ouvrir les infos du VMG\n"

#: src/dvdbackup.c:1476
#, c-format
msgid ""
"\n"
"\n"
"\n"
"File sizes for Title set 0 VIDEO_TS.XXX\n"
msgstr ""
"\n"
"\n"
"\n"
"Taille de fichiers pour le Titre réglé à 0 VIDEO_TS.XXX\n"

#: src/dvdbackup.c:1477
#, c-format
msgid "IFO = %jd, MENU_VOB = %jd\n"
msgstr "IFO = %jd, MENU_VOB = %jd\n"

#: src/dvdbackup.c:1483
#, c-format
msgid "At top of loop\n"
msgstr "Au début de la boucle\n"

#: src/dvdbackup.c:1495
#, c-format
msgid "After opening files\n"
msgstr "Après l'ouverture des fichiers\n"

#: src/dvdbackup.c:1507
#, c-format
msgid "After Menu VOB check\n"
msgstr "Après la vérification du menu VOB\n"

#: src/dvdbackup.c:1521
#, c-format
msgid "After Menu Title VOB check\n"
msgstr "Après la vérification du menu titre VOB\n"

#: src/dvdbackup.c:1525
#, c-format
msgid ""
"\n"
"\n"
"\n"
"File sizes for Title set %d i.e. VTS_%02d_X.XXX\n"
msgstr ""
"\n"
"\n"
"\n"
"Taille de fichiers pour le Titre réglé à %d i.e. VTS_%02d_X.XXX\n"

#: src/dvdbackup.c:1526
#, c-format
msgid "IFO: %jd, MENU: %jd\n"
msgstr "IFO: %jd, MENU: %jd\n"

#: src/dvdbackup.c:1528
#, c-format
msgid "VOB %d is %jd\n"
msgstr "VOB %d est %jd\n"

#: src/dvdbackup.c:1533
#, c-format
msgid "Bottom of loop\n"
msgstr "Fin de la boucle\n"

#: src/dvdbackup.c:1555 src/dvdbackup.c:1587
#, c-format
msgid "Mirror of Title set %d failed\n"
msgstr "La copie du groupe de titres n°%d a échouée\n"

#: src/dvdbackup.c:1581
#, c-format
msgid ""
"Cannot copy title_set %d there is only %d title_sets present on this DVD\n"
msgstr ""
"Ne peut copier le titre définit %d car il y a seulement %d titres présents "
"sur ce DVD\n"

#: src/dvdbackup.c:1605 src/dvdbackup.c:1875
#, c-format
msgid "Guesswork of main feature film failed.\n"
msgstr "Détection des options du film pricipal échoué.\n"

#: src/dvdbackup.c:1616
#, c-format
msgid "Mirror of main feature file which is title set %d failed\n"
msgstr ""
"Le fichier mirroir dela vidéo principale du titre réglé %d a échoué\n"

#: src/dvdbackup.c:1647 src/dvdbackup.c:1810
#, c-format
msgid "Failed to obtain titles information\n"
msgstr "N'a pas réussi à obtenir les informations de titres\n"

#: src/dvdbackup.c:1658
#, c-format
msgid ""
"No title specified for chapter extraction, will try to figure out main "
"feature title\n"
msgstr ""
"Pas de titre spécifié pour l'extraction de chapitre, nous allons essyer de "
"deviser le principal Titre fournis\n"

#: src/dvdbackup.c:1672
#, c-format
msgid "Could not open title_set %d IFO file\n"
msgstr "N'a pas réussi à ouvrir le fichier IFO du titre_défini %d\n"

#: src/dvdbackup.c:1682 src/dvdbackup.c:1687
#, c-format
msgid "Truncated the end_chapter; only %d chapters in %d title\n"
msgstr "Chapitre_final tronqué; seulement %d chapitres dans %d titre\n"

#: src/dvdbackup.c:1738
#, c-format
msgid "Memory allocation error 1\n"
msgstr "Erreur d'allocation memoire 1\n"

#: src/dvdbackup.c:1746
#, c-format
msgid "Memory allocation error\n"
msgstr "Erreur d'allocation memoire\n"

#: src/dvdbackup.c:1888
#, c-format
msgid ""
"DVD-Video information of the DVD with title \"%s\"\n"
"\n"
msgstr ""
"Informations DVD-Video du DVD avec le titre \"%s\"\n"
"\n"

#: src/dvdbackup.c:1892
#, c-format
msgid "File Structure DVD\n"
msgstr "Structure de fichier du DVD\n"

#: src/dvdbackup.c:1917
#, c-format
msgid ""
"\n"
"\n"
"Main feature:\n"
msgstr ""
"\n"
"\n"
"Vidéo principale:\n"

#: src/dvdbackup.c:1918
#, c-format
msgid "\tTitle set containing the main feature is %d\n"
msgstr "\tEnsemble titré contenant la vidéo principale est %d\n"

#: src/dvdbackup.c:1922
#, c-format
msgid "\tThe aspect ratio of the main feature is 16:9\n"
msgstr "\tLe ration d'aspect de la vidéo principale est 16:9\n"

#: src/dvdbackup.c:1924
#, c-format
msgid "\tThe aspect ratio of the main feature is 4:3\n"
msgstr "\tLe ration d'aspect de la vidéo principale est 4:3\n"

#: src/dvdbackup.c:1926
#, c-format
msgid "\tThe aspect ratio of the main feature is unknown\n"
msgstr "\tLe ration d'aspect de la vidéo principale est indéterminé\n"

#: src/dvdbackup.c:1929
#, c-format
msgid "\tThe main feature has %d angle\n"
msgid_plural "\tThe main feature has %d angles\n"
msgstr[0] "\tLa vidéo pricipale à %d angle\n"
msgstr[1] "\tLa vidéo pricipale à %d angles\n"

#: src/dvdbackup.c:1932
#, c-format
msgid "\tThe main feature has %d audio track\n"
msgid_plural "\tThe main feature has %d audio tracks\n"
msgstr[0] "\tLa vidéo pricipale à %d piste audio\n"
msgstr[1] "\tLa vidéo pricipale à %d pistes audio\n"

#: src/dvdbackup.c:1935
#, c-format
msgid "\tThe main feature has %d subpicture channel\n"
msgid_plural "\tThe main feature has %d subpicture channels\n"
msgstr[0] "\tLa vidéo pricipale à %d canal de sous-images\n"
msgstr[1] "\tLa vidéo pricipale à %d canaux de sous-images\n"

#: src/dvdbackup.c:1951
#, c-format
msgid "\tThe main feature has a maximum of %d chapter in one of its titles\n"
msgid_plural ""
"\tThe main feature has a maximum of %d chapters in one of its titles\n"
msgstr[0] ""
"\tLa vidéo pricipale a un maximum de %d chapitre dans un de ses titres\n"
msgstr[1] ""
"\tLa vidéo pricipale a un maximum de %d chapitres dans un de ses titres\n"

#: src/dvdbackup.c:1954
#, c-format
msgid ""
"\tThe main feature has a maximum of %d audio channel in one of its titles\n"
msgid_plural ""
"\tThe main feature has a maximum of %d audio channels in one of its titles\n"
msgstr[0] ""
"\tLa vidéo pricipale a un maximum de %d canal audio dans un de ses titres\n"
msgstr[1] ""
"\tLa vidéo pricipale a un maximum de %d canaux audio dans un de ses titres\n"

#: src/dvdbackup.c:1961
#, c-format
msgid ""
"\n"
"\n"
"Title Sets:"
msgstr ""
"\n"
"\n"
"Ensembles de Titre:"

#: src/dvdbackup.c:1963
#, c-format
msgid ""
"\n"
"\n"
"\tTitle set %d\n"
msgstr ""
"\n"
"\n"
"\tEnsemble de titre %d\n"

#: src/dvdbackup.c:1967
#, c-format
msgid "\t\tThe aspect ratio of title set %d is 16:9\n"
msgstr "\t\tLe ratio d'aspect du titre choisi %d est 16:9\n"

#: src/dvdbackup.c:1969
#, c-format
msgid "\t\tThe aspect ratio of title set %d is 4:3\n"
msgstr "\t\tLe ratio d'aspect du titre choisi %d est 4:3\n"

#: src/dvdbackup.c:1971
#, c-format
msgid "\t\tThe aspect ratio of title set %d is unknown\n"
msgstr "\t\tLe ratio d'aspect du titre choisi %d est indéfini\n"

#: src/dvdbackup.c:1973
#, c-format
msgid "\t\tTitle set %d has %d angle\n"
msgid_plural "\t\tTitle set %d has %d angles\n"
msgstr[0] "\t\tLe titre choisi %d a %d angle\n"
msgstr[1] "\t\tLe titre choisi %d a %d angles\n"

#: src/dvdbackup.c:1976
#, c-format
msgid "\t\tTitle set %d has %d audio track\n"
msgid_plural "\t\tTitle set %d has %d audio tracks\n"
msgstr[0] "\t\tLe titre choisi %d a %d piste audio\n"
msgstr[1] "\t\tLe titre choisi %d a %d pistes audio\n"

#: src/dvdbackup.c:1979
#, c-format
msgid "\t\tTitle set %d has %d subpicture channel\n"
msgid_plural "\t\tTitle set %d has %d subpicture channels\n"
msgstr[0] "\t\tLe titre choisi %d a %d canal de sous-images\n"
msgstr[1] "\t\tLe titre choisi %d a %d canaux de sous-images\n"

#: src/dvdbackup.c:1992
#, c-format
msgid ""
"\n"
"\t\tTitle included in title set %d is\n"
msgid_plural ""
"\n"
"\t\tTitles included in title set %d are\n"
msgstr[0] ""
"\n"
"\t\tLe titre inclus dans l'ensemble %d est\n"
msgstr[1] ""
"\n"
"\t\tLes titres inclus dans l'ensemble %d sont\n"

#: src/dvdbackup.c:1998
#, c-format
msgid "\t\t\tTitle %d:\n"
msgstr "\t\t\tTitre %d:\n"

#: src/dvdbackup.c:1999
#, c-format
msgid "\t\t\t\tTitle %d has %d chapter\n"
msgid_plural "\t\t\t\tTitle %d has %d chapters\n"
msgstr[0] "\t\t\t\tLe titre %d a %d chapitre\n"
msgstr[1] "\t\t\t\tLe titre %d a %d chapitres\n"

#: src/dvdbackup.c:2002
#, c-format
msgid "\t\t\t\tTitle %d has %d audio channel\n"
msgid_plural "\t\t\t\tTitle %d has %d audio channels\n"
msgstr[0] "\t\t\t\tLe titre %d a %d canal audio\n"
msgstr[1] "\t\t\t\tLe titre %d a %d canaux audio\n"

#: src/main.c:58
#, c-format
msgid ""
"Copyright (C) 2002 Olaf Beck <olaf_sc@yahoo.com>\n"
"Copyright (C) %s Benjamin Drung <benjamin.drung@gmail.com>\n"
"\n"
"License GPLv3+: GNU GPL version 3 or later <http://gnu.org/licenses/gpl."
"html>\n"
"This is free software: you are free to change and redistribute it.\n"
"There is NO WARRANTY, to the extent permitted by law.\n"
"Homepage: %s\n"
msgstr ""
"Copyright (C) 2002 Olaf Beck <olaf_sc@yahoo.com>\n"
"Copyright (C) %s Benjamin Drung <benjamin.drung@gmail.com>\n"
"\n"
"License GPLv3+: GNU GPL version 3 ou ultérieure "
"<http://gnu.org/licenses/gpl.html>\n"
"Ceci est un logiciel libre: Vous êtes libres de le modifier et de le "
"redistribuer.\n"
"Iln'y a AUCUNE GARANTIE, comme définit et permis par la loi.\n"
"Page d'accueil: %s\n"

#. TRANSLATORS: --help output 1 (synopsis)
#: src/main.c:69
#, c-format
msgid "Usage: %s [OPTION]...\n"
msgstr "Utilisation: %s [OPTION]...\n"

#. TRANSLATORS: --help output 3: options 1/2
#. no-wrap
#: src/main.c:79
#, c-format
msgid ""
"  -h, --help         display this help and exit\n"
"  -V, --version      display version information and exit\n"
"\n"
msgstr ""
"  -h, --help         affiche cette aide et quitte\n"
"  -V, --version      affiche les informations de version et quitte\n"
"\n"

#. TRANSLATORS: --help output 4: options 2/2
#. no-wrap
#: src/main.c:85
#, c-format
msgid ""
"  -I, --info         prints information about the DVD\n"
"  -M, --mirror       backup the whole DVD\n"
"  -F, --feature      backup the main feature of the DVD\n"
"  -T, --titleset=X   backup title set X\n"
"  -t, --title=X      backup title X\n"
"  -s, --start=X      backup from chapter X\n"
"  -e, --end=X        backup to chapter X\n"
"\n"
msgstr ""
"  -I, --info         Affiche des informations à propos du DVD\n"
"  -M, --mirror       sauvegarde le DVD entier\n"
"  -F, --feature      sauvegarde la vidéo principale du DVD\n"
"  -T, --titleset=X   sauvegarde le titre défini X\n"
"  -t, --title=X      sauvegarde le titre X\n"
"  -s, --start=X      sauvegarde depuis le chapitre X\n"
"  -e, --end=X        sauvegarde jusqu'au chapitre X\n"
"\n"

#: src/main.c:94
#, c-format
msgid ""
"  -i, --input=DEVICE       where DEVICE is your DVD device\n"
"                           if not given /dev/dvd is used\n"
"  -o, --output=DIRECTORY   where directory is your backup target\n"
"                           if not given the current directory is used\n"
msgstr ""
"  -i, --input=DEVICE       où DEVICE est votre périphérique DVD\n"
"                           si n'est pas donné /dev/dvd est utilisé\n"
"  -o, --output=DIRECTORY   où DIRECTORY est votre destination de sauvegarde\n"
"                           Si n'est pas défini le répertoire courant est "
"utilisé\n"

#: src/main.c:99
#, c-format
msgid ""
"  -v, --verbose            print more information about progress\n"
"  -n, --name=NAME          set the title (useful if autodetection fails)\n"
"  -a, --aspect=0           to get aspect ratio 4:3 instead of 16:9 if both "
"are\n"
"                           present\n"
"  -r, --error={a,b,m}      select read error handling: a=abort, b=skip "
"block,\n"
"                           m=skip multiple blocks (default)\n"
"  -p, --progress           print progress information while copying VOBs\n"
"\n"
msgstr ""
"  -v, --verbose            affiche plus d'informations sur la progression\n"
"  -n, --name=NAME          Définir le Titre (Utile si l'auto-détection "
"échoue)\n"
"  -a, --aspect=0           Pour avoir un ration d'aspect 4:3 à la place du "
"16:9 si ensemble sont\n"
"                           présent\n"
"  -r, --error={a,b,m}      Sélectionne comment gérer les erreurs: a=abandon, "
"b=passer block,\n"
"                           m=passer de multiples blocks (defaut)\n"
"  -p, --progress           affiche les informations de progression pendant "
"la copie des VOBs\n"
"\n"

#: src/main.c:108
#, c-format
msgid ""
"  -a is option to the -F switch and has no effect on other options\n"
"  -s and -e should preferably be used together with -t\n"
msgstr ""
"  -a est une option au sélecteur -F et n'a pas d'effets sur les autres "
"options\n"
"  -s et -e devraient de préférence êtres utilisé ensembles avec -t\n"

#. TRANSLATORS: --help output 5 (end)
#. TRANSLATORS: the placeholder indicates the bug-reporting address
#. for this application.  Please add _another line_ with the
#. address for translation bugs.
#: src/main.c:117
#, c-format
msgid "Report bugs on Launchpad: %s\n"
<<<<<<< HEAD
msgstr ""
=======
msgstr "Rapporter les bugs sur Launchpad: %s\n"
>>>>>>> c47cc7d9

#: src/main.c:274
#, c-format
msgid "%s: extra operand: %s\n"
msgstr "%s: opérateur extra: %s\n"

#: src/main.c:276
#, c-format
msgid "Try `%s --help' for more information.\n"
msgstr "Essayez `%s --help' pour plus d'informations.\n"

#: src/main.c:386
#, c-format
msgid ""
"You must provide a title name when you read your DVD-Video structure direct "
"from the HD\n"
msgstr ""
"Vous devez fournir un nom de titre pour lire la structure devos DVD-vidéo "
"directement depuis le disque dur\n"

#: src/main.c:391
#, c-format
msgid ""
"The DVD-Video title on the disk is DVD_VIDEO, which is too generic; please "
"provide a title with the -n switch\n"
msgstr ""
"Le titre du DVD-vidéo sur le disque est DVD_VIDEO, ce qui est trop "
"générique; s'il vous plait fournissez un titre avec l'option -n\n"

#: src/main.c:398
#, c-format
msgid ""
"The title name specified is longer than 32 characters; truncating the title "
"name\n"
msgstr ""
"Le nom du titre est plus long que 32 charactères; nous alons le couper nom\n"

#: src/main.c:412
#, c-format
msgid "The target directory is not valid; it may be an ordinary file.\n"
msgstr ""
"Le dossier cible n'est pas valide; cela peut être un fichier ordinaire.\n"

#: src/main.c:416
#, c-format
msgid "Failed creating target directory %s\n"
msgstr ""
"Création du répertoire %s\n"
" échoué\n"

#: src/main.c:428
#, c-format
msgid "The title directory is not valid; it may be an ordinary file.\n"
msgstr ""
"Le répertoire du titre n'est pas valide; cela peut être un fichier "
"ordinaire.\n"

#: src/main.c:432
#, c-format
msgid "Failed creating title directory\n"
msgstr "Création du répertoire du titre échoué\n"

#: src/main.c:443
#, c-format
msgid "The VIDEO_TS directory is not valid; it may be an ordinary file.\n"
msgstr ""
"Le répertoire VIDEO_TS n'est pas valide; cela peut être un fichier "
"ordinaire.\n"

#: src/main.c:447
#, c-format
msgid "Failed creating VIDEO_TS directory\n"
msgstr "Création du dossier VIDEO_TS échoué\n"

#: src/main.c:462
#, c-format
msgid "Mirror of DVD failed\n"
msgstr "Mirroir du DVD échoué\n"

#: src/main.c:475
#, c-format
msgid "Mirror of title set %d failed\n"
msgstr "Mirroir du titre défini %d échoué\n"

#: src/main.c:490
#, c-format
msgid "Mirror of main feature film of DVD failed\n"
msgstr "Mirroir de la vidéo pricipale du DVD échoué\n"

#: src/main.c:499
#, c-format
msgid "Mirror of title %d failed\n"
msgstr "Mirroir du titre %d échoué\n"

#: src/main.c:509
#, c-format
msgid "Mirror of chapters %d to %d in title %d failed\n"
msgstr "Mirroir des chapitres %d à %d dans le titre %d échoué\n"<|MERGE_RESOLUTION|>--- conflicted
+++ resolved
@@ -8,11 +8,7 @@
 "Project-Id-Version: dvdbackup\n"
 "Report-Msgid-Bugs-To: dvdbackup-translators@lists.sourceforge.net\n"
 "POT-Creation-Date: 2010-09-26 01:20+0200\n"
-<<<<<<< HEAD
-"PO-Revision-Date: 2010-08-14 20:12+0000\n"
-=======
 "PO-Revision-Date: 2010-12-20 19:29+0000\n"
->>>>>>> c47cc7d9
 "Last-Translator: cenwen <eolinwen@gmail.com>\n"
 "Language-Team: French <fr@li.org>\n"
 "Language: fr\n"
@@ -22,7 +18,6 @@
 "Plural-Forms: nplurals=2; plural=n > 1;\n"
 "X-Launchpad-Export-Date: 2010-12-21 13:26+0000\n"
 "X-Generator: Launchpad (build Unknown)\n"
-"Language: fr\n"
 
 #: src/dvdbackup.c:238
 #, c-format
@@ -125,11 +120,7 @@
 #: src/dvdbackup.c:905
 #, c-format
 msgid "Copying %s: %.0f%% done (%.0f/%.0f MiB)"
-<<<<<<< HEAD
-msgstr ""
-=======
 msgstr "Copie en cours %s: %.0f%% fait (%.0f/%.0f MiB)"
->>>>>>> c47cc7d9
 
 #: src/dvdbackup.c:952
 #, c-format
@@ -212,14 +203,8 @@
 msgstr "fichier de menu"
 
 #: src/dvdbackup.c:1109
-<<<<<<< HEAD
-#, fuzzy
-msgid "menu"
-msgstr "fichier de menu"
-=======
 msgid "menu"
 msgstr "menu"
->>>>>>> c47cc7d9
 
 #: src/dvdbackup.c:1146
 #, c-format
@@ -252,11 +237,7 @@
 #: src/dvdbackup.c:1279
 #, c-format
 msgid "Title, part %i/%i"
-<<<<<<< HEAD
-msgstr ""
-=======
 msgstr "Titre, chapitre %i/%i"
->>>>>>> c47cc7d9
 
 #: src/dvdbackup.c:1303 src/main.c:373
 #, c-format
@@ -369,8 +350,7 @@
 #: src/dvdbackup.c:1616
 #, c-format
 msgid "Mirror of main feature file which is title set %d failed\n"
-msgstr ""
-"Le fichier mirroir dela vidéo principale du titre réglé %d a échoué\n"
+msgstr "Le fichier mirroir dela vidéo principale du titre réglé %d a échoué\n"
 
 #: src/dvdbackup.c:1647 src/dvdbackup.c:1810
 #, c-format
@@ -600,8 +580,8 @@
 "Copyright (C) 2002 Olaf Beck <olaf_sc@yahoo.com>\n"
 "Copyright (C) %s Benjamin Drung <benjamin.drung@gmail.com>\n"
 "\n"
-"License GPLv3+: GNU GPL version 3 ou ultérieure "
-"<http://gnu.org/licenses/gpl.html>\n"
+"License GPLv3+: GNU GPL version 3 ou ultérieure <http://gnu.org/licenses/gpl."
+"html>\n"
 "Ceci est un logiciel libre: Vous êtes libres de le modifier et de le "
 "redistribuer.\n"
 "Iln'y a AUCUNE GARANTIE, comme définit et permis par la loi.\n"
@@ -707,11 +687,7 @@
 #: src/main.c:117
 #, c-format
 msgid "Report bugs on Launchpad: %s\n"
-<<<<<<< HEAD
-msgstr ""
-=======
 msgstr "Rapporter les bugs sur Launchpad: %s\n"
->>>>>>> c47cc7d9
 
 #: src/main.c:274
 #, c-format
