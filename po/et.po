# Estonian translation for dvdbackup
# Copyright (c) 2009 Rosetta Contributors and Canonical Ltd 2009
# This file is distributed under the same license as the dvdbackup package.
# FIRST AUTHOR <EMAIL@ADDRESS>, 2009.
#
msgid ""
msgstr ""
"Project-Id-Version: dvdbackup\n"
"Report-Msgid-Bugs-To: dvdbackup-translators@lists.sourceforge.net\n"
"POT-Creation-Date: 2010-09-26 01:20+0200\n"
<<<<<<< HEAD
"PO-Revision-Date: 2010-04-18 18:29+0000\n"
"Last-Translator: lyyser <logard.1961@gmail.com>\n"
=======
"PO-Revision-Date: 2010-09-26 02:19+0000\n"
"Last-Translator: lyyser <Unknown>\n"
>>>>>>> c47cc7d9
"Language-Team: Estonian <et@li.org>\n"
"Language: et\n"
"MIME-Version: 1.0\n"
"Content-Type: text/plain; charset=UTF-8\n"
"Content-Transfer-Encoding: 8bit\n"
"Plural-Forms: nplurals=2; plural=n != 1;\n"
"X-Launchpad-Export-Date: 2010-09-27 04:40+0000\n"
"X-Generator: Launchpad (build Unknown)\n"
"Language: et\n"

#: src/dvdbackup.c:238
#, c-format
msgid "Do not try to copy chapters from the VMG domain; there are none.\n"
msgstr ""

#: src/dvdbackup.c:249
#, c-format
msgid "Out of memory copying %s\n"
msgstr "Kopeerimis mälu viga %s\n"

#: src/dvdbackup.c:259 src/dvdbackup.c:320 src/dvdbackup.c:1019
#: src/dvdbackup.c:1101 src/dvdbackup.c:1182 src/dvdbackup.c:1192
#, c-format
msgid "Error creating %s\n"
msgstr "Tõrge loomisel %s\n"

#: src/dvdbackup.c:270 src/dvdbackup.c:1026
#, c-format
msgid "Failed opening TITLE VOB\n"
msgstr "TITLE VOB avamise viga\n"

#: src/dvdbackup.c:290
#, c-format
msgid "Error reading MENU VOB: %d != %d\n"
msgstr "Viga lugemisel MENU VOB: %d != %d\n"

#: src/dvdbackup.c:297
#, c-format
msgid "DVDReadBlocks read %d blocks of %d blocks\n"
msgstr "DVDReadBlocks lugemine %d blokid of %d blokid\n"

#: src/dvdbackup.c:300
#, c-format
msgid "Error writing TITLE VOB\n"
msgstr "Tõrge kirjutamisel TITLE VOB\n"

#: src/dvdbackup.c:424
#, c-format
msgid "Cannot open VMG info.\n"
msgstr "Ei suuda avada VMG info-.\n"

#: src/dvdbackup.c:438
#, c-format
msgid "Out of memory creating titles info structure\n"
msgstr "Mäluviga loomaks pealkirjade info struktuuri\n"

#: src/dvdbackup.c:472
#, c-format
msgid "Out of memory creating arrays for titles info\n"
msgstr "Mäluviga loomaks massiive mälu päiseteavet\n"

#: src/dvdbackup.c:608
#, c-format
msgid ""
"You have encountered a very special DVD; please send a bug report along with "
"all IFO files from this title\n"
msgstr ""

#: src/dvdbackup.c:843
#, c-format
msgid "Error reading %s at block %d\n"
msgstr ""

#: src/dvdbackup.c:845
#, c-format
msgid "Error reading %s at block %d, read error returned\n"
msgstr ""

#: src/dvdbackup.c:855
#, c-format
msgid "Error writing %s.\n"
msgstr "Tõrge kirjutamisel %s.\n"

#: src/dvdbackup.c:876
#, c-format
msgid "aborting\n"
msgstr "katkestan\n"

#: src/dvdbackup.c:881
#, c-format
msgid "padding single block\n"
msgstr ""

#: src/dvdbackup.c:886
#, c-format
msgid "padding %d blocks\n"
msgstr ""

#: src/dvdbackup.c:891
#, c-format
msgid "Error writing %s (padding)\n"
msgstr ""

#: src/dvdbackup.c:905
#, c-format
msgid "Copying %s: %.0f%% done (%.0f/%.0f MiB)"
msgstr ""

#: src/dvdbackup.c:952
#, c-format
msgid "Failed num title test\n"
msgstr ""

#: src/dvdbackup.c:957
#, c-format
msgid "Failed vob test\n"
msgstr ""

#: src/dvdbackup.c:962
#, c-format
msgid "Failed vob 1 size test\n"
msgstr ""

#: src/dvdbackup.c:965
#, c-format
msgid "Failed vob %d test\n"
msgstr ""

#: src/dvdbackup.c:970 src/dvdbackup.c:992
#, c-format
msgid ""
"The Title VOB number %d of title set %d does not have a valid DVD size\n"
msgstr ""

#: src/dvdbackup.c:980
#, c-format
msgid "Do not try to copy a Title VOB from the VMG domain; there are none.\n"
msgstr ""

#. TRANSLATORS: The sentence starts with "The title file %s exists[...]"
#. TRANSLATORS: The sentence starts with "The menu file %s exists[...]"
#. TRANSLATORS: The sentence starts with "The IFO file %s exists[...]"
#. TRANSLATORS: The sentence starts with "The BUP file %s exists[...]"
#: src/dvdbackup.c:1005 src/dvdbackup.c:1085 src/dvdbackup.c:1163
#: src/dvdbackup.c:1173
#, c-format
msgid "The %s %s exists; will try to overwrite it.\n"
msgstr ""

#: src/dvdbackup.c:1005 src/dvdbackup.c:1008
msgid "title file"
msgstr "nime fail"

#. TRANSLATORS: The sentence starts with "The title file %s is not valid[...]"
#. TRANSLATORS: The sentence starts with "The menu file %s is not valid[...]"
#. TRANSLATORS: The sentence starts with "The IFO file %s is not valid[...]"
#. TRANSLATORS: The sentence starts with "The BUP file %s is not valid[...]"
#: src/dvdbackup.c:1008 src/dvdbackup.c:1088 src/dvdbackup.c:1166
#: src/dvdbackup.c:1176
#, c-format
msgid "The %s %s is not valid, it may be a directory.\n"
msgstr ""

#: src/dvdbackup.c:1012 src/dvdbackup.c:1093
#, c-format
msgid "Error opening %s\n"
msgstr "Viga avamisel %s\n"

#: src/dvdbackup.c:1071
#, c-format
msgid ""
"Warning: The Menu VOB of title set %d (%s) does not have a valid DVD size.\n"
msgstr ""

#: src/dvdbackup.c:1076
#, c-format
msgid "Failed opening %s\n"
msgstr "Nurjunud avmine %s\n"

#: src/dvdbackup.c:1085 src/dvdbackup.c:1088
msgid "menu file"
msgstr "menüü fail"

#: src/dvdbackup.c:1109
<<<<<<< HEAD
#, fuzzy
msgid "menu"
msgstr "menüü fail"
=======
msgid "menu"
msgstr ""
>>>>>>> c47cc7d9

#: src/dvdbackup.c:1146
#, c-format
msgid "The IFO of title set %d does not have a valid DVD size\n"
msgstr ""

#: src/dvdbackup.c:1163 src/dvdbackup.c:1166
msgid "IFO file"
msgstr "IFO fail"

#: src/dvdbackup.c:1173 src/dvdbackup.c:1176
msgid "BUP file"
msgstr "BUP fail"

#: src/dvdbackup.c:1204
#, c-format
msgid "Failed opening IFO for title set %d\n"
msgstr ""

#: src/dvdbackup.c:1226
#, c-format
msgid "Error reading IFO for title set %d\n"
msgstr ""

#: src/dvdbackup.c:1236 src/dvdbackup.c:1245
#, c-format
msgid "Error writing %s\n"
msgstr "Viga kirjutamisel %s\n"

#: src/dvdbackup.c:1279
#, c-format
msgid "Title, part %i/%i"
msgstr ""

#: src/dvdbackup.c:1303 src/main.c:373
#, c-format
msgid "Cannot open specified device %s - check your DVD device\n"
msgstr ""

#: src/dvdbackup.c:1311
#, c-format
msgid "Cannot seek DVD device %s - check your DVD device\n"
msgstr ""

#: src/dvdbackup.c:1318
#, c-format
msgid "Cannot read title from DVD device %s\n"
msgstr ""

#: src/dvdbackup.c:1428
#, c-format
msgid "Cannot open Video Manager (VMG) info.\n"
msgstr "Ei suuda avada Video Manager (VMG) infot.\n"

#: src/dvdbackup.c:1476
#, c-format
msgid ""
"\n"
"\n"
"\n"
"File sizes for Title set 0 VIDEO_TS.XXX\n"
msgstr ""

#: src/dvdbackup.c:1477
#, c-format
msgid "IFO = %jd, MENU_VOB = %jd\n"
msgstr "IFO = %jd, MENU_VOB = %jd\n"

#: src/dvdbackup.c:1483
#, c-format
msgid "At top of loop\n"
msgstr ""

#: src/dvdbackup.c:1495
#, c-format
msgid "After opening files\n"
msgstr "Peale faili avamsit\n"

#: src/dvdbackup.c:1507
#, c-format
msgid "After Menu VOB check\n"
msgstr ""

#: src/dvdbackup.c:1521
#, c-format
msgid "After Menu Title VOB check\n"
msgstr ""

#: src/dvdbackup.c:1525
#, c-format
msgid ""
"\n"
"\n"
"\n"
"File sizes for Title set %d i.e. VTS_%02d_X.XXX\n"
msgstr ""

#: src/dvdbackup.c:1526
#, c-format
msgid "IFO: %jd, MENU: %jd\n"
msgstr "IFO: %jd, MENU: %jd\n"

#: src/dvdbackup.c:1528
#, c-format
msgid "VOB %d is %jd\n"
msgstr "VOB %d on %jd\n"

#: src/dvdbackup.c:1533
#, c-format
msgid "Bottom of loop\n"
msgstr ""

#: src/dvdbackup.c:1555 src/dvdbackup.c:1587
#, c-format
msgid "Mirror of Title set %d failed\n"
msgstr ""

#: src/dvdbackup.c:1581
#, c-format
msgid ""
"Cannot copy title_set %d there is only %d title_sets present on this DVD\n"
msgstr ""

#: src/dvdbackup.c:1605 src/dvdbackup.c:1875
#, c-format
msgid "Guesswork of main feature film failed.\n"
msgstr ""

#: src/dvdbackup.c:1616
#, c-format
msgid "Mirror of main feature file which is title set %d failed\n"
msgstr ""

#: src/dvdbackup.c:1647 src/dvdbackup.c:1810
#, c-format
msgid "Failed to obtain titles information\n"
msgstr ""

#: src/dvdbackup.c:1658
#, c-format
msgid ""
"No title specified for chapter extraction, will try to figure out main "
"feature title\n"
msgstr ""

#: src/dvdbackup.c:1672
#, c-format
msgid "Could not open title_set %d IFO file\n"
msgstr ""

#: src/dvdbackup.c:1682 src/dvdbackup.c:1687
#, c-format
msgid "Truncated the end_chapter; only %d chapters in %d title\n"
msgstr ""

#: src/dvdbackup.c:1738
#, c-format
msgid "Memory allocation error 1\n"
msgstr "Mälu eraldamise viga 1\n"

#: src/dvdbackup.c:1746
#, c-format
msgid "Memory allocation error\n"
msgstr "Mälu eraldamise viga\n"

#: src/dvdbackup.c:1888
#, c-format
msgid ""
"DVD-Video information of the DVD with title \"%s\"\n"
"\n"
msgstr ""

#: src/dvdbackup.c:1892
#, c-format
msgid "File Structure DVD\n"
msgstr "DVD faili struktuur\n"

#: src/dvdbackup.c:1917
#, c-format
msgid ""
"\n"
"\n"
"Main feature:\n"
msgstr ""

#: src/dvdbackup.c:1918
#, c-format
msgid "\tTitle set containing the main feature is %d\n"
msgstr ""

#: src/dvdbackup.c:1922
#, c-format
msgid "\tThe aspect ratio of the main feature is 16:9\n"
msgstr ""

#: src/dvdbackup.c:1924
#, c-format
msgid "\tThe aspect ratio of the main feature is 4:3\n"
msgstr ""

#: src/dvdbackup.c:1926
#, c-format
msgid "\tThe aspect ratio of the main feature is unknown\n"
msgstr ""

#: src/dvdbackup.c:1929
#, c-format
msgid "\tThe main feature has %d angle\n"
msgid_plural "\tThe main feature has %d angles\n"
msgstr[0] ""
msgstr[1] ""

#: src/dvdbackup.c:1932
#, c-format
msgid "\tThe main feature has %d audio track\n"
msgid_plural "\tThe main feature has %d audio tracks\n"
msgstr[0] ""
msgstr[1] ""

#: src/dvdbackup.c:1935
#, c-format
msgid "\tThe main feature has %d subpicture channel\n"
msgid_plural "\tThe main feature has %d subpicture channels\n"
msgstr[0] ""
msgstr[1] ""

#: src/dvdbackup.c:1951
#, c-format
msgid "\tThe main feature has a maximum of %d chapter in one of its titles\n"
msgid_plural ""
"\tThe main feature has a maximum of %d chapters in one of its titles\n"
msgstr[0] ""
msgstr[1] ""

#: src/dvdbackup.c:1954
#, c-format
msgid ""
"\tThe main feature has a maximum of %d audio channel in one of its titles\n"
msgid_plural ""
"\tThe main feature has a maximum of %d audio channels in one of its titles\n"
msgstr[0] ""
msgstr[1] ""

#: src/dvdbackup.c:1961
#, c-format
msgid ""
"\n"
"\n"
"Title Sets:"
msgstr ""

#: src/dvdbackup.c:1963
#, c-format
msgid ""
"\n"
"\n"
"\tTitle set %d\n"
msgstr ""

#: src/dvdbackup.c:1967
#, c-format
msgid "\t\tThe aspect ratio of title set %d is 16:9\n"
msgstr ""

#: src/dvdbackup.c:1969
#, c-format
msgid "\t\tThe aspect ratio of title set %d is 4:3\n"
msgstr ""

#: src/dvdbackup.c:1971
#, c-format
msgid "\t\tThe aspect ratio of title set %d is unknown\n"
msgstr ""

#: src/dvdbackup.c:1973
#, c-format
msgid "\t\tTitle set %d has %d angle\n"
msgid_plural "\t\tTitle set %d has %d angles\n"
msgstr[0] ""
msgstr[1] ""

#: src/dvdbackup.c:1976
#, c-format
msgid "\t\tTitle set %d has %d audio track\n"
msgid_plural "\t\tTitle set %d has %d audio tracks\n"
msgstr[0] ""
msgstr[1] ""

#: src/dvdbackup.c:1979
#, c-format
msgid "\t\tTitle set %d has %d subpicture channel\n"
msgid_plural "\t\tTitle set %d has %d subpicture channels\n"
msgstr[0] ""
msgstr[1] ""

#: src/dvdbackup.c:1992
#, c-format
msgid ""
"\n"
"\t\tTitle included in title set %d is\n"
msgid_plural ""
"\n"
"\t\tTitles included in title set %d are\n"
msgstr[0] ""
msgstr[1] ""

#: src/dvdbackup.c:1998
#, c-format
msgid "\t\t\tTitle %d:\n"
msgstr ""

#: src/dvdbackup.c:1999
#, c-format
msgid "\t\t\t\tTitle %d has %d chapter\n"
msgid_plural "\t\t\t\tTitle %d has %d chapters\n"
msgstr[0] ""
msgstr[1] ""

#: src/dvdbackup.c:2002
#, c-format
msgid "\t\t\t\tTitle %d has %d audio channel\n"
msgid_plural "\t\t\t\tTitle %d has %d audio channels\n"
msgstr[0] ""
msgstr[1] ""

#: src/main.c:58
#, c-format
msgid ""
"Copyright (C) 2002 Olaf Beck <olaf_sc@yahoo.com>\n"
"Copyright (C) %s Benjamin Drung <benjamin.drung@gmail.com>\n"
"\n"
"License GPLv3+: GNU GPL version 3 or later <http://gnu.org/licenses/gpl."
"html>\n"
"This is free software: you are free to change and redistribute it.\n"
"There is NO WARRANTY, to the extent permitted by law.\n"
"Homepage: %s\n"
msgstr ""

#. TRANSLATORS: --help output 1 (synopsis)
#: src/main.c:69
#, c-format
msgid "Usage: %s [OPTION]...\n"
msgstr "Kasuta: %s [VÕTI]...\n"

#. TRANSLATORS: --help output 3: options 1/2
#. no-wrap
#: src/main.c:79
#, c-format
msgid ""
"  -h, --help         display this help and exit\n"
"  -V, --version      display version information and exit\n"
"\n"
msgstr ""

#. TRANSLATORS: --help output 4: options 2/2
#. no-wrap
#: src/main.c:85
#, c-format
msgid ""
"  -I, --info         prints information about the DVD\n"
"  -M, --mirror       backup the whole DVD\n"
"  -F, --feature      backup the main feature of the DVD\n"
"  -T, --titleset=X   backup title set X\n"
"  -t, --title=X      backup title X\n"
"  -s, --start=X      backup from chapter X\n"
"  -e, --end=X        backup to chapter X\n"
"\n"
msgstr ""

#: src/main.c:94
#, c-format
msgid ""
"  -i, --input=DEVICE       where DEVICE is your DVD device\n"
"                           if not given /dev/dvd is used\n"
"  -o, --output=DIRECTORY   where directory is your backup target\n"
"                           if not given the current directory is used\n"
msgstr ""

#: src/main.c:99
#, c-format
msgid ""
"  -v, --verbose            print more information about progress\n"
"  -n, --name=NAME          set the title (useful if autodetection fails)\n"
"  -a, --aspect=0           to get aspect ratio 4:3 instead of 16:9 if both "
"are\n"
"                           present\n"
"  -r, --error={a,b,m}      select read error handling: a=abort, b=skip "
"block,\n"
"                           m=skip multiple blocks (default)\n"
"  -p, --progress           print progress information while copying VOBs\n"
"\n"
msgstr ""

#: src/main.c:108
#, c-format
msgid ""
"  -a is option to the -F switch and has no effect on other options\n"
"  -s and -e should preferably be used together with -t\n"
msgstr ""

#. TRANSLATORS: --help output 5 (end)
#. TRANSLATORS: the placeholder indicates the bug-reporting address
#. for this application.  Please add _another line_ with the
#. address for translation bugs.
#: src/main.c:117
<<<<<<< HEAD
#, fuzzy, c-format
msgid "Report bugs on Launchpad: %s\n"
msgstr "Vigadest teatage aadressil <%s>.\n"
=======
#, c-format
msgid "Report bugs on Launchpad: %s\n"
msgstr ""
>>>>>>> c47cc7d9

#: src/main.c:274
#, c-format
msgid "%s: extra operand: %s\n"
msgstr ""

#: src/main.c:276
#, c-format
msgid "Try `%s --help' for more information.\n"
msgstr "Täiendava info saamiseks proovi `%s --help'.\n"

#: src/main.c:386
#, c-format
msgid ""
"You must provide a title name when you read your DVD-Video structure direct "
"from the HD\n"
msgstr ""

#: src/main.c:391
#, c-format
msgid ""
"The DVD-Video title on the disk is DVD_VIDEO, which is too generic; please "
"provide a title with the -n switch\n"
msgstr ""

#: src/main.c:398
#, c-format
msgid ""
"The title name specified is longer than 32 characters; truncating the title "
"name\n"
msgstr ""

#: src/main.c:412
#, c-format
msgid "The target directory is not valid; it may be an ordinary file.\n"
msgstr ""

#: src/main.c:416
#, c-format
msgid "Failed creating target directory %s\n"
msgstr ""

#: src/main.c:428
#, c-format
msgid "The title directory is not valid; it may be an ordinary file.\n"
msgstr ""

#: src/main.c:432
#, c-format
msgid "Failed creating title directory\n"
msgstr ""

#: src/main.c:443
#, c-format
msgid "The VIDEO_TS directory is not valid; it may be an ordinary file.\n"
msgstr ""

#: src/main.c:447
#, c-format
msgid "Failed creating VIDEO_TS directory\n"
msgstr ""

#: src/main.c:462
#, c-format
msgid "Mirror of DVD failed\n"
msgstr ""

#: src/main.c:475
#, c-format
msgid "Mirror of title set %d failed\n"
msgstr ""

#: src/main.c:490
#, c-format
msgid "Mirror of main feature film of DVD failed\n"
msgstr ""

#: src/main.c:499
#, c-format
msgid "Mirror of title %d failed\n"
msgstr ""

#: src/main.c:509
#, c-format
msgid "Mirror of chapters %d to %d in title %d failed\n"
msgstr ""<|MERGE_RESOLUTION|>--- conflicted
+++ resolved
@@ -8,13 +8,8 @@
 "Project-Id-Version: dvdbackup\n"
 "Report-Msgid-Bugs-To: dvdbackup-translators@lists.sourceforge.net\n"
 "POT-Creation-Date: 2010-09-26 01:20+0200\n"
-<<<<<<< HEAD
-"PO-Revision-Date: 2010-04-18 18:29+0000\n"
-"Last-Translator: lyyser <logard.1961@gmail.com>\n"
-=======
 "PO-Revision-Date: 2010-09-26 02:19+0000\n"
 "Last-Translator: lyyser <Unknown>\n"
->>>>>>> c47cc7d9
 "Language-Team: Estonian <et@li.org>\n"
 "Language: et\n"
 "MIME-Version: 1.0\n"
@@ -23,7 +18,6 @@
 "Plural-Forms: nplurals=2; plural=n != 1;\n"
 "X-Launchpad-Export-Date: 2010-09-27 04:40+0000\n"
 "X-Generator: Launchpad (build Unknown)\n"
-"Language: et\n"
 
 #: src/dvdbackup.c:238
 #, c-format
@@ -199,14 +193,9 @@
 msgstr "menüü fail"
 
 #: src/dvdbackup.c:1109
-<<<<<<< HEAD
 #, fuzzy
 msgid "menu"
 msgstr "menüü fail"
-=======
-msgid "menu"
-msgstr ""
->>>>>>> c47cc7d9
 
 #: src/dvdbackup.c:1146
 #, c-format
@@ -612,15 +601,9 @@
 #. for this application.  Please add _another line_ with the
 #. address for translation bugs.
 #: src/main.c:117
-<<<<<<< HEAD
 #, fuzzy, c-format
 msgid "Report bugs on Launchpad: %s\n"
 msgstr "Vigadest teatage aadressil <%s>.\n"
-=======
-#, c-format
-msgid "Report bugs on Launchpad: %s\n"
-msgstr ""
->>>>>>> c47cc7d9
 
 #: src/main.c:274
 #, c-format
